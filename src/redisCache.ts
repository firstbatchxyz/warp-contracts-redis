import type { SortKeyCache, PruneStats, BatchDBOp, CacheOptions } from "warp-contracts";
import type { SortKeyCacheRangeOptions } from "warp-contracts/lib/types/cache/SortKeyCacheRangeOptions";
import type { ChainableCommander } from "ioredis";
<<<<<<< HEAD
import { CacheKey, genesisSortKey, LoggerFactory, SortKeyCacheResult, lastPossibleSortKey } from "warp-contracts";
=======
>>>>>>> 2bee6a4b
import { Redis } from "ioredis";
import stringify from "safe-stable-stringify";
import { luaScripts } from "./luaScripts";
import type { RedisOptions } from "./types/redisCache";

<<<<<<< HEAD
/** A deleted value placeholder is to differentiate a `null` result that
 * may belong to a deleted key or a non-existent key. This is required due to
 * SortKeyCache logic.
 */
const DELETED_VALUE_PLACEHOLDER = "";
=======
const DELETED_VALUE = "";
>>>>>>> 2bee6a4b

// eslint-disable-next-line @typescript-eslint/no-explicit-any
export class RedisCache<V = any> implements SortKeyCache<V> {
  /** Warp Logger */
  private readonly logger = LoggerFactory.INST.create("RedisCache");
  /** Sub-level separator, usually `|` */
  private readonly sls: string;
  /** Prefix of all keys written by this cache */
  private readonly prefix: string;
  /**
   * Maximum number of `key|sortKey` pairs for each key to be kept. If count goes beyond this
   * number, older `key|sortKey`'s will be deleted.
   */
  maxEntriesPerContract: number;
  /**
   * Minimum number of `key|sortKey` pairs for each key to be kept upon pruning.
   */
  minEntriesPerContract: number;
  /**
   * If `true`, then it means `this.client` has been created outside, and this will further
   * disable `open` and `close` functions. As such, `this.isOpen` will also not be touched.
   */
  isManaged: boolean;
  /** Underlying Redis client (from `ioredis`) */
  client: Redis;
  /**
   * A transaction object, returned by `MULTI`.
   * @see {@link asAtomic}
   */
  transaction: ChainableCommander | null = null;

  constructor(cacheOptions: CacheOptions, redisOptions: RedisOptions) {
    // create client
    if (redisOptions.client) {
      // client is managed from outside
      this.client = redisOptions.client;
      this.isManaged = true;
    } else if (redisOptions.url) {
      // client is managed from inside
      this.client = new Redis(redisOptions.url, {
        lazyConnect: true, // disables auto-connect on client instantiation
      });
      this.isManaged = false;
    } else {
      throw new Error("You must provide either connection info or a client.");
    }

    // cache options
    this.prefix = cacheOptions.dbLocation;
    this.sls = cacheOptions.subLevelSeparator || "|";

    // redis specific options
    this.maxEntriesPerContract = redisOptions.maxEntriesPerContract || 10;
    this.minEntriesPerContract = redisOptions.minEntriesPerContract || 10;
    if (this.minEntriesPerContract > this.maxEntriesPerContract) {
      throw new Error("minEntries > maxEntries");
    }

    if (this.isManaged) {
      this.logger.warn("Client is managed by user, skipping configurations.");
    } else {
      // add lua scripts
      this.logger.info("Defining Lua scripts.");
      RedisCache.defineLuaScripts(this.client);
      // configure no-persistance
      if (cacheOptions.inMemory) {
        this.open().then(() => {
          this.logger.info("Configuring the redis for no-persistance mode.");
          RedisCache.setConfigForInMemory(this.client).then(() => this.logger.info("Configurations done."));
        });
      }
    }
  }

  /**
   * Updates the Redis client configs with respect to `inMemory: true` cache option.
   * This is done by the following:
   *
   * - `SET appendonly no`
   * - `SET save ""`
   *
   *  See here: https://stackoverflow.com/a/34736871/21699616
   *
   * @param client redis client that we are connected to
   */
  static async setConfigForInMemory(client: Redis) {
    await Promise.all([
      // https://redis.io/docs/management/persistence/#append-only-file
      client.config("SET", "appendonly", "no"),
      // https://redis.io/docs/management/persistence/#snapshotting
      client.config("SET", "save", ""),
    ]);
  }

  /**
   * Defines the Lua scripts needed by RedisCache to the provided client.
   * @param client redis client that we are connected to
   */
  static defineLuaScripts(client: Redis) {
    Object.entries(luaScripts).forEach(([name, definition]) => client.defineCommand(name, definition));
  }

  //////////////////// TRANSACTION LOGIC ////////////////////
  /**
   * Begin a transaction, where all operations will be atomic
   * upon calling `commit`.
   * @see {@link commit} and {@link rollback}
   */
  async begin(): Promise<void> {
    this.logger.debug("BEGIN called.");
    if (this.transaction != null) {
      throw new Error("Already begun");
    }
    this.transaction = this.client.multi();
  }

  /**
   * Abort a transaction, preferably after `begin` is called.
   * @see {@link begin}
   */
  async rollback(): Promise<void> {
    this.logger.debug("ROLLBACK called.");
    if (this.transaction === null) {
      throw new Error("No transaction");
    }
    this.transaction.discard();
    this.transaction = null;
  }

  /**
   * Commit to a transaction, preferably after `begin` is called.
   * @see {@link begin}
   */
  async commit(): Promise<void> {
    this.logger.debug("COMMIT called.");
    if (this.transaction === null) {
      throw new Error("No transaction");
    }
    await this.transaction.exec();
    this.transaction = null;
  }

  /**
   * If a transaction is going on, this function will return the transaction object; otherwise
   * the underlying client is returned (which makes this call equivalent of `this.client`).
   * @returns client or transaction
   */
  private asAtomic(): Redis | ChainableCommander {
    return this.transaction || this.client;
  }

  /**
   * Executes a list of operations in batch.
   * @param opStack a `BatchDBOp` object with `key` and operation `type`
   */
  async batch(opStack: BatchDBOp<V>[]) {
    this.logger.debug("BATCH called.");
    for (const op of opStack) {
      if (op.type === "put") {
        await this.put(op.key, op.value);
      } else if (op.type === "del") {
        await this.delete(op.key);
      }
    }
  }

  //////////////////// KEYS & KVMAP ////////////////////
  /**
   * Returns all `cacheKey`s. A `SortKeyCacheRange` can be given, where specific keys can be filtered.
   * Note that the range option applies to `keys` themselves, not the `sortKey` part of it.
   * @param sortKey maximum sortKey
   * @param options a set of range options for the query
   */
  private async cacheKeys(sortKey: string, options?: SortKeyCacheRangeOptions): Promise<string[]> {
    this.logger.debug("CACHE KEYS called.", { sortKey, options });

    // prepare range arguments
    let limit: number | undefined = undefined;
    let isReverse = false;
    let lowerBound = "-"; // equals `-inf` in lex ordering
    let upperBound = "+"; // equals `+inf` in lex ordering
    if (options) {
      // limit option does not apply to the cacheKey query, but to the final list of keys instead
      if (options.limit) {
        limit = options.limit;
      }
      // reverse option does not apply to the cacheKey query, but to the final list of keys instead
      if (options.reverse) {
        isReverse = options.reverse;
      }
      // pick keys that are lexicographically less than this key (exclusive)
      if (options.lt) {
        upperBound = `(${options.lt}${this.sls}${genesisSortKey}`;
      }
      // pick keys that are lexicographically greater-equal to this key (inclusive)
      if (options.gte) {
        lowerBound = `(${options.gte}${this.sls}${genesisSortKey}`;
      }
    }

    // get the range of keys in reverse (reverse ordering is required for the next step)
    const cacheKeys = await this.client.zrevrangebylex(`${this.prefix}.keys`, upperBound, lowerBound);

<<<<<<< HEAD
    // reduce keys to obtain latest sortKey (with respect to maxSortKey)
    const latestCacheKeys = this.reduceCacheKeys(cacheKeys, sortKey);

    // the query above is reversed already, so if we need the query to be not reversed,
    // we need to reverse it again
    if (!isReverse) {
      latestCacheKeys.reverse();
    }

    // return with limit; returns the entire array if `limit >= length`.
    return latestCacheKeys.slice(0, limit);
  }

  /**
   * Returns all `key`s. A `SortKeyCacheRange` can be given, where specific keys can be filtered.
   * Note that the range option applies to `keys` themselves, not the `sortKey` part of it.
   * @param sortKey maximum sortKey
   * @param options a set of range options for the query
   */
  async keys(sortKey: string, options?: SortKeyCacheRangeOptions): Promise<string[]> {
    this.logger.debug("KEYS called.", { sortKey, options });
    const cacheKeys = await this.cacheKeys(sortKey, options);
    return cacheKeys.map((cacheKey) => cacheKey.split(this.sls)[0]);
=======
    // get the latest `sortKey` for each `key`
    // which would be the first time it appears here in this sorted array
    const latestKeys = this.reduceCacheKeys(cacheKeys).map((cacheKeys) => cacheKeys.split(this.sls)[0]);

    // reverse the order of keys
    if (isReverse) {
      latestKeys.reverse();
    }

    // return with limit
    return latestKeys.slice(0, limit);
>>>>>>> 2bee6a4b
  }

  /**
   * Returns a key value map for a specified `sortKey` range.
   * @see keys function that retrieves the latest keys and their sortKeys
   * @param sortKey sortKey
   * @param options and object with reference keys `lt` and `gte` for comparison, as well as `limit` and `reverse` options.
   */
  async kvMap(sortKey: string, options?: SortKeyCacheRangeOptions): Promise<Map<string, V>> {
    this.logger.debug("KVMAP called.", { sortKey, options });
<<<<<<< HEAD
    const cacheKeys = await this.cacheKeys(sortKey, options);
    const values = await this.client.mget(cacheKeys.map((cacheKey) => `${this.prefix}.${cacheKey}`));

    const map: Map<string, V> = new Map();
    for (let i = 0; i < cacheKeys.length; ++i) {
=======
    const keys = await this.keys(sortKey, options);
    const values = await this.client.mget(keys);

    const map: Map<string, V> = new Map();
    for (let i = 0; i < keys.length; ++i) {
>>>>>>> 2bee6a4b
      // not checking for `null` here because interface
      // expects V only; perhaps this is understanble, as we are getting
      // existing keys instead of querying a user key.
      // however, a deleted key may be a problem?
      map.set(cacheKeys[i].split(this.sls)[0], JSON.parse(values[i]) as V);
    }

    return map;
  }

  //////////////////// GETTER FUNCTIONS ////////////////////

  /**
   * Given a key, returns the latest sortKey.
   * @param key a key
   * @param maxSortKey optional upper bound, defaults to `lastPossibleSortKey`
   * @returns the latest `sortKey` of this `key`
   */
  private async getLatestSortKey(key: string, maxSortKey?: string): Promise<string | null> {
    // find the latest sortKey of this key
    const result = await this.client.zrevrangebylex(
      `${this.prefix}.keys`,
      `[${key}${this.sls}${maxSortKey || lastPossibleSortKey}`,
      `(${key}${this.sls}${genesisSortKey}`,
      "LIMIT",
      0,
      1
    );

    if (result.length) {
      // we expect result[0] to be in form of a cacheKey
      const resultSplit = result[0].split(this.sls);
      if (resultSplit.length !== 2) {
        throw new Error("Result is not CacheKey");
      }
      return resultSplit[1];
    }
    return null;
  }

  /**
   * Returns the value at the given key with respect to the `sortKey`.
   * @param cacheKey a key and sortKey
   * @returns value, `null` if it does not exist in cache
   */
  async get(cacheKey: CacheKey): Promise<SortKeyCacheResult<V> | null> {
    this.logger.debug(`GET called.`, cacheKey);
    const res = await this.client.get(`${this.prefix}.${cacheKey.key}${this.sls}${cacheKey.sortKey}`);

    // key not existent
    if (res == null) {
      return null;
    }
    // key exists & was deleted
<<<<<<< HEAD
    else if (res == DELETED_VALUE_PLACEHOLDER) {
=======
    else if (res == DELETED_VALUE) {
>>>>>>> 2bee6a4b
      return {
        sortKey: cacheKey.sortKey,
        cachedValue: null,
      };
    }
    // key exists & has a value
    else {
      return {
        sortKey: cacheKey.sortKey,
        cachedValue: JSON.parse(res) as V,
      };
    }
  }

  /**
   * Returns the latest value at the given key.
   * Internally calls `getLessOrEqual(key, lastSortKey)`.
   * @param key key of the value
   * @returns value and it's sortKey, or null if it does not exist
   */
  async getLast(key: string): Promise<SortKeyCacheResult<V> | null> {
    this.logger.debug(`GET LAST called.`, { key });
    return this.getLessOrEqual(key, lastPossibleSortKey);
  }

  /**
   * Returns the first value less than the given sortKey.
   * @param key key of the value
   * @param sortKey sortKey to be compared against
   * @returns value and it's sortKey, or null if it does not exist
   */
  async getLessOrEqual(key: string, sortKey: string): Promise<SortKeyCacheResult<V> | null> {
    this.logger.debug(`GET LESS OR EQUAL called.`, {
      key,
      sortKey,
    });
    const latestSortKey = await this.getLatestSortKey(key, sortKey);

    // no sortKey for this key
    if (latestSortKey == null) {
      return null;
    }

    return await this.get({ key, sortKey: latestSortKey });
  }

  /**
   * Get the last `sortKey`
   * @returns last `sortKey`, `null` if there is none
   */
  async getLastSortKey(): Promise<string | null> {
    this.logger.debug(`GET LAST SORT KEY called.`);

    // get all cache keys
    const cacheKeys = await this.client.zrevrangebylex(`${this.prefix}.keys`, "+", "-");
    if (!cacheKeys.length) {
      // no keys!
      return null;
    }

    const latestCacheKeys = this.reduceCacheKeys(cacheKeys);

    // map `key|sortKey` to `sortKey` only
    const sortKeys = latestCacheKeys.map((v) => v.split(this.sls)[1]);
<<<<<<< HEAD

=======
>>>>>>> 2bee6a4b
    // get the last one after sorting by `sortKey`s alone
    // this extra sort is needed because the first ordering respected key name too
    return sortKeys.sort().at(-1);
  }

  //////////////////// SET FUNCTIONS ////////////////////
  /**
   * Puts a new value in cache under given `CacheKey`.
   * The respective key is updated with new value, and the string `key|sortKey`
   * is added to a sorted list also stored in cache.
   * @param cacheKey an object with `key` and `sortKey`
   * @param value new value
   */
  async put(cacheKey: CacheKey, value: V): Promise<void> {
    this.logger.debug("PUT called.", cacheKey);
<<<<<<< HEAD

=======
>>>>>>> 2bee6a4b
    await this.asAtomic().sortkeycache_atomic_put(
      cacheKey.key,
      cacheKey.sortKey,
      stringify(value),
      this.minEntriesPerContract,
      this.maxEntriesPerContract,
      this.prefix,
      this.sls
    );
  }

  //////////////////// DEL FUNCTIONS ////////////////////
  /**
   * Deletes keys are not below a given `sortKey` for some `key`.
   * Values below that `sortKey` should still be accessible.
   *
   * This is achieved by setting the key to be deleted with empty string `""`.
   * It can be checked via `MEMORY USAGE key` in Redis that this is equal
   * in size to setting `null`. The only more optimized variant is setting 0,
   * but that is dangerous as it might occur in a normally set value too.
   *
   * Note that this does not prevent a user to set empty string to some key,
   * because all values are stringified during a SET, and the stringification
   * of empty string is `"\"\""` instead of `""` alone!
   *
   * @param cacheKey a key and sortKey
   */
  async del(cacheKey: CacheKey): Promise<void> {
    this.logger.debug("DEL called.", cacheKey);
    await this.asAtomic().sortkeycache_atomic_put(
      cacheKey.key,
      cacheKey.sortKey,
<<<<<<< HEAD
      DELETED_VALUE_PLACEHOLDER, // instead of null, we put an empty string
=======
      DELETED_VALUE, // instead of null, we put an empty string
>>>>>>> 2bee6a4b
      this.minEntriesPerContract,
      this.maxEntriesPerContract,
      this.prefix,
      this.sls
    );
  }

  /**
   * Removes all data at the given key.
   *
   * This means finding all `sortKey`s associated with this data and removing all of them.
   * Internally calls `del` with the `genesisSortKey` as the argument.
   * @see {@link del}
   * @param key key
   */
  async delete(key: string): Promise<void> {
    this.logger.debug("DELETE called.", { key });
    await this.del({ key, sortKey: genesisSortKey });
  }

  /**
   * Prunes the cache so that only `entriesStored` latest sortKey's are left for each cached key
   * @param entriesStored how many latest entries should be left for each cached key
   * @returns `null`
   */
  async prune(entriesStored = 1): Promise<PruneStats | null> {
    if (!entriesStored || entriesStored <= 0) {
      entriesStored = 1;
    }

    this.logger.debug("PRUNE called.", { entriesStored });
    await this.asAtomic().sortkeycache_atomic_prune(entriesStored, this.prefix, this.sls);
    return null;
  }

  //////////////////// UTILITY FUNCTIONS ///////////////////
  /**
   * Reduces the cache keys so that only the latest sortKey is left for
   * each key. The input is assumed to be have the cacheKeys in reverse
   * lexicographical ordering.
   *
   * ```ts
   * // input
   * ['c|3', 'c|2', 'c|1', 'b|5', 'b|2', 'a|6', 'a|5', 'a|2']
   *
   * // output
   * ['c|3', 'b|5', 'a|6']
   * ```
<<<<<<< HEAD
   *
   * With an optional `maxSortKey`, the allowed maximum sortKey is limited.
   * For the example array above, if we provide `maxSortKey = 3` then we get:
   *
   * ```ts
   * ['c|3', 'b|2', 'a|2']
   * ```
   *
   * @param cacheKeys an array of cacheKeys in the form `key|sortKey`.
   * @param maxSortKey optional maxSortKey, where larger sortKey's will be ignored
   * @returns a reduced array with the latest sortKey per key.
   */
  private reduceCacheKeys(cacheKeys: string[], maxSortKey?: string): string[] {
=======
   * @param cacheKeys an array of cacheKeys in the form `key|sortKey`.
   * @returns a reduced array with the latest sortKey per key.
   */
  private reduceCacheKeys(cacheKeys: string[]): string[] {
>>>>>>> 2bee6a4b
    return cacheKeys.reduce<{
      result: string[]; // accumulation of cacheKeys
      prevKey: string; // the last read key
    }>(
      (acc, cacheKey) => {
<<<<<<< HEAD
        const [key, sortKey] = cacheKey.split(this.sls);
        if (maxSortKey === undefined || sortKey <= maxSortKey) {
          if (acc.prevKey !== key) {
            acc.result.push(cacheKey);
            acc.prevKey = key;
          }
=======
        const key = cacheKey.split(this.sls)[0];
        if (acc.prevKey !== key) {
          acc.result.push(cacheKey);
          acc.prevKey = key;
>>>>>>> 2bee6a4b
        }
        return acc;
      },
      {
        result: [],
        prevKey: "",
      }
    ).result;
  }
  //////////////////// CLIENT FUNCTIONS ////////////////////
  /**
   * Calls `connect` function of Redis client.
   */
  async open(): Promise<void> {
    this.logger.debug("OPEN called.");
    if (this.isManaged) return; // client wants to close themselves
    try {
      if (
        !(this.client.status === "connecting" || this.client.status === "connect" || this.client.status === "ready")
      ) {
        await this.client.connect();
        this.logger.info("Connected.");
      }
    } catch (err) {
      this.logger.error("Could not open Redis.", err);
    }
  }

  /**
   * Calls `quit` function of Redis client, which is more
   * graceful than `disconnect`.
   */
  async close(): Promise<void> {
    this.logger.debug("CLOSE called.");
    if (this.isManaged) return; // client wants to close themselves
    try {
      if (this.client.status === "ready") {
        // abort a transaction if its not committed so far
        if (this.transaction != null) {
          await this.rollback();
        }
        await this.client.quit();
        this.logger.info("Disconnected.");
      }
    } catch (err) {
      this.logger.error("Could not quit client.", err);
    }
  }

  /**
   * Dumps the cache to server's active directory as `dump.rdb`.
   * Note that this is a blocking operation, and you should not
   * do this in production.
   */
  async dump() {
    this.logger.warn("Saving to disk...");
    const response = await this.client.save();
    // https://redis.io/commands/save/
    if (response !== "OK") {
      this.logger.error("Dump failed with:", response);
    }
  }

  storage<S = Redis>() {
    return this.client as S;
  }
}<|MERGE_RESOLUTION|>--- conflicted
+++ resolved
@@ -1,24 +1,17 @@
 import type { SortKeyCache, PruneStats, BatchDBOp, CacheOptions } from "warp-contracts";
 import type { SortKeyCacheRangeOptions } from "warp-contracts/lib/types/cache/SortKeyCacheRangeOptions";
 import type { ChainableCommander } from "ioredis";
-<<<<<<< HEAD
 import { CacheKey, genesisSortKey, LoggerFactory, SortKeyCacheResult, lastPossibleSortKey } from "warp-contracts";
-=======
->>>>>>> 2bee6a4b
 import { Redis } from "ioredis";
 import stringify from "safe-stable-stringify";
 import { luaScripts } from "./luaScripts";
 import type { RedisOptions } from "./types/redisCache";
 
-<<<<<<< HEAD
 /** A deleted value placeholder is to differentiate a `null` result that
  * may belong to a deleted key or a non-existent key. This is required due to
  * SortKeyCache logic.
  */
 const DELETED_VALUE_PLACEHOLDER = "";
-=======
-const DELETED_VALUE = "";
->>>>>>> 2bee6a4b
 
 // eslint-disable-next-line @typescript-eslint/no-explicit-any
 export class RedisCache<V = any> implements SortKeyCache<V> {
@@ -222,7 +215,6 @@
     // get the range of keys in reverse (reverse ordering is required for the next step)
     const cacheKeys = await this.client.zrevrangebylex(`${this.prefix}.keys`, upperBound, lowerBound);
 
-<<<<<<< HEAD
     // reduce keys to obtain latest sortKey (with respect to maxSortKey)
     const latestCacheKeys = this.reduceCacheKeys(cacheKeys, sortKey);
 
@@ -246,19 +238,6 @@
     this.logger.debug("KEYS called.", { sortKey, options });
     const cacheKeys = await this.cacheKeys(sortKey, options);
     return cacheKeys.map((cacheKey) => cacheKey.split(this.sls)[0]);
-=======
-    // get the latest `sortKey` for each `key`
-    // which would be the first time it appears here in this sorted array
-    const latestKeys = this.reduceCacheKeys(cacheKeys).map((cacheKeys) => cacheKeys.split(this.sls)[0]);
-
-    // reverse the order of keys
-    if (isReverse) {
-      latestKeys.reverse();
-    }
-
-    // return with limit
-    return latestKeys.slice(0, limit);
->>>>>>> 2bee6a4b
   }
 
   /**
@@ -269,19 +248,12 @@
    */
   async kvMap(sortKey: string, options?: SortKeyCacheRangeOptions): Promise<Map<string, V>> {
     this.logger.debug("KVMAP called.", { sortKey, options });
-<<<<<<< HEAD
+
     const cacheKeys = await this.cacheKeys(sortKey, options);
     const values = await this.client.mget(cacheKeys.map((cacheKey) => `${this.prefix}.${cacheKey}`));
 
     const map: Map<string, V> = new Map();
     for (let i = 0; i < cacheKeys.length; ++i) {
-=======
-    const keys = await this.keys(sortKey, options);
-    const values = await this.client.mget(keys);
-
-    const map: Map<string, V> = new Map();
-    for (let i = 0; i < keys.length; ++i) {
->>>>>>> 2bee6a4b
       // not checking for `null` here because interface
       // expects V only; perhaps this is understanble, as we are getting
       // existing keys instead of querying a user key.
@@ -336,11 +308,7 @@
       return null;
     }
     // key exists & was deleted
-<<<<<<< HEAD
     else if (res == DELETED_VALUE_PLACEHOLDER) {
-=======
-    else if (res == DELETED_VALUE) {
->>>>>>> 2bee6a4b
       return {
         sortKey: cacheKey.sortKey,
         cachedValue: null,
@@ -405,10 +373,7 @@
 
     // map `key|sortKey` to `sortKey` only
     const sortKeys = latestCacheKeys.map((v) => v.split(this.sls)[1]);
-<<<<<<< HEAD
-
-=======
->>>>>>> 2bee6a4b
+
     // get the last one after sorting by `sortKey`s alone
     // this extra sort is needed because the first ordering respected key name too
     return sortKeys.sort().at(-1);
@@ -424,10 +389,7 @@
    */
   async put(cacheKey: CacheKey, value: V): Promise<void> {
     this.logger.debug("PUT called.", cacheKey);
-<<<<<<< HEAD
-
-=======
->>>>>>> 2bee6a4b
+
     await this.asAtomic().sortkeycache_atomic_put(
       cacheKey.key,
       cacheKey.sortKey,
@@ -460,11 +422,7 @@
     await this.asAtomic().sortkeycache_atomic_put(
       cacheKey.key,
       cacheKey.sortKey,
-<<<<<<< HEAD
       DELETED_VALUE_PLACEHOLDER, // instead of null, we put an empty string
-=======
-      DELETED_VALUE, // instead of null, we put an empty string
->>>>>>> 2bee6a4b
       this.minEntriesPerContract,
       this.maxEntriesPerContract,
       this.prefix,
@@ -513,7 +471,6 @@
    * // output
    * ['c|3', 'b|5', 'a|6']
    * ```
-<<<<<<< HEAD
    *
    * With an optional `maxSortKey`, the allowed maximum sortKey is limited.
    * For the example array above, if we provide `maxSortKey = 3` then we get:
@@ -527,30 +484,17 @@
    * @returns a reduced array with the latest sortKey per key.
    */
   private reduceCacheKeys(cacheKeys: string[], maxSortKey?: string): string[] {
-=======
-   * @param cacheKeys an array of cacheKeys in the form `key|sortKey`.
-   * @returns a reduced array with the latest sortKey per key.
-   */
-  private reduceCacheKeys(cacheKeys: string[]): string[] {
->>>>>>> 2bee6a4b
     return cacheKeys.reduce<{
       result: string[]; // accumulation of cacheKeys
       prevKey: string; // the last read key
     }>(
       (acc, cacheKey) => {
-<<<<<<< HEAD
         const [key, sortKey] = cacheKey.split(this.sls);
         if (maxSortKey === undefined || sortKey <= maxSortKey) {
           if (acc.prevKey !== key) {
             acc.result.push(cacheKey);
             acc.prevKey = key;
           }
-=======
-        const key = cacheKey.split(this.sls)[0];
-        if (acc.prevKey !== key) {
-          acc.result.push(cacheKey);
-          acc.prevKey = key;
->>>>>>> 2bee6a4b
         }
         return acc;
       },
